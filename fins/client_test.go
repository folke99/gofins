package fins

import (
	"sync"
	"testing"
	"time"

	"github.com/stretchr/testify/assert"
	"github.com/stretchr/testify/require"
)

<<<<<<< HEAD
func setupTest(t *testing.T) (*Client, *Server, func()) {
	clientAddr, err := NewAddress("0.0.0.0", 9600, 0, 2, 0)
	require.NoError(t, err)
=======
func TestFinsClient(t *testing.T) {
	clientAddr := NewAddress("0.0.0.0", 9600, 0, 2, 0)
	plcAddr := NewAddress("0.0.0.0", 9601, 0, 10, 0)
>>>>>>> 0734ea44

	plcAddr, err := NewAddress("0.0.0.0", 9601, 0, 10, 0)
	require.NoError(t, err)

	s, err := NewPLCSimulator(plcAddr)
	require.NoError(t, err)

	c, err := NewClient(clientAddr, plcAddr)
	require.NoError(t, err)

<<<<<<< HEAD
	cleanup := func() {
		c.Close()
		s.Close()
	}
=======
	// ------------- Test Bytes
	err = c.WriteBytes(MemoryAreaDMWord, 10, []byte{0x00, 0x00, 0xC1, 0xA0})
	assert.Nil(t, err)

	b, err := c.ReadBytes(MemoryAreaDMWord, 10, 2)
	assert.Nil(t, err)
	assert.Equal(t, []byte{0x00, 0x00, 0xC1, 0xA0}, b)

	buf := make([]byte, 8, 8)
	binary.LittleEndian.PutUint64(buf[:], math.Float64bits(-20))
	err = c.WriteBytes(MemoryAreaDMWord, 10, buf)
	assert.Nil(t, err)

	b, err = c.ReadBytes(MemoryAreaDMWord, 10, 4)
	assert.Nil(t, err)
	assert.Equal(t, []byte{0x0, 0x0, 0x0, 0x0, 0x0, 0x0, 0x34, 0xc0}, b)

	// ------------- Test Bits
	err = c.WriteBits(MemoryAreaDMBit, 10, 2, []bool{true, false, true})
	assert.Nil(t, err)
>>>>>>> 0734ea44

	return c, s, cleanup
}

func TestFINSProtocolImplementation(t *testing.T) {
	c, _, cleanup := setupTest(t)
	defer cleanup()

	t.Run("Word Operations", func(t *testing.T) {
		testCases := []struct {
			name    string
			address uint16
			values  []uint16
		}{
			{"Sequential Increasing", 100, []uint16{1, 2, 3, 4, 5}},
			{"Sequential Decreasing", 200, []uint16{5, 4, 3, 2, 1}},
			{"Zero Values", 300, []uint16{0, 0, 0, 0, 0}},
			{"Large Values", 400, []uint16{0xFFFF, 0x8000, 0x7FFF, 0x0001, 0xFFFE}},
		}

		for _, tc := range testCases {
			t.Run(tc.name, func(t *testing.T) {
				err := c.WriteWords(MemoryAreaDMWord, tc.address, tc.values)
				require.NoError(t, err, "Failed to write words")

				readValues, err := c.ReadWords(MemoryAreaDMWord, tc.address, uint16(len(tc.values)))
				require.NoError(t, err, "Failed to read words")

				assert.Equal(t, tc.values, readValues, "Word values do not match after write and read")
			})
		}
	})

	t.Run("Bit Operations", func(t *testing.T) {
		testCases := []struct {
			name      string
			address   uint16
			bitOffset byte
			values    []bool
		}{
			{"Alternating Bits", 10, 2, []bool{true, false, true, false, true}},
			{"All True", 20, 3, []bool{true, true, true, true, true}},
			{"All False", 30, 4, []bool{false, false, false, false, false}},
		}

		for _, tc := range testCases {
			t.Run(tc.name, func(t *testing.T) {
				err := c.WriteBits(MemoryAreaDMBit, tc.address, tc.bitOffset, tc.values)
				require.NoError(t, err, "Failed to write bits")

				readValues, err := c.ReadBits(MemoryAreaDMBit, tc.address, tc.bitOffset, uint16(len(tc.values)))
				require.NoError(t, err, "Failed to read bits")

				assert.Equal(t, tc.values, readValues, "Bit values do not match after write and read")
			})
		}
	})

	t.Run("String Operations", func(t *testing.T) {
		testCases := []struct {
			name    string
			address uint16
			value   string
		}{
			{"Simple ASCII", 50, "Hello"},
			{"Mixed Characters", 60, "Test123"},
			{"Empty String", 70, ""},
			{"Long String", 80, "This is a longer string to test buffer handling"},
		}

		for _, tc := range testCases {
			t.Run(tc.name, func(t *testing.T) {
				err := c.WriteString(MemoryAreaDMWord, tc.address, tc.value)
				require.NoError(t, err, "Failed to write string")

				readValue, err := c.ReadString(MemoryAreaDMWord, tc.address, uint16(len(tc.value)+1))
				require.NoError(t, err, "Failed to read string")

				assert.Equal(t, tc.value, readValue, "String values do not match after write and read")
			})
		}
	})
}

func TestTCPSpecificFeatures(t *testing.T) {
	c, _, cleanup := setupTest(t)
	defer cleanup()

	t.Run("KeepAlive", func(t *testing.T) {
		err := c.SetKeepAlive(true, 30*time.Second)
		require.NoError(t, err, "Failed to set keep-alive")
	})

	t.Run("Connection Management", func(t *testing.T) {
		// Test graceful close
		c.Close()
		_, err := c.ReadWords(MemoryAreaDMWord, 100, 5)
		assert.Error(t, err, "Should error on closed connection")
	})
}

func TestErrorHandling(t *testing.T) {
	c, _, cleanup := setupTest(t)
	defer cleanup()

	t.Run("Invalid Memory Area", func(t *testing.T) {
		_, err := c.ReadWords(0xFF, 100, 5)
		assert.Error(t, err)
		assert.IsType(t, IncompatibleMemoryAreaError{}, err)
	})

	// // when it runs localy timouts wont trigger like this.
	// t.Run("Timeout Handling", func(t *testing.T) {
	// 	// Set an extremely short timeout
	// 	c.SetTimeoutMs(1)

	// 	// Perform a large read operation that should timeout
	// 	_, err := c.ReadWords(MemoryAreaDMWord, 100, 1000)
	// 	assert.Error(t, err, "Expected timeout error")

	// 	// Reset timeout
	// 	c.SetTimeoutMs(20)

	// 	// Verify normal operation resumes after timeout reset
	// 	_, err = c.ReadWords(MemoryAreaDMWord, 100, 5)
	// 	assert.NoError(t, err, "Should work normally after timeout reset")
	// })

	t.Run("Write With Invalid Length", func(t *testing.T) {
		err := c.WriteBytes(MemoryAreaDMWord, 100, []byte{1}) // Single byte is invalid
		assert.Error(t, err, "Should error on odd byte length")
	})
}

func TestConcurrentAccess(t *testing.T) {
	c, _, cleanup := setupTest(t)
	defer cleanup()

	var wg sync.WaitGroup
	errors := make(chan error, 100)
	concurrentOps := 10

	for i := 0; i < concurrentOps; i++ {
		wg.Add(1)
		go func(i int) {
			defer wg.Done()

			// Write operation
			err := c.WriteWords(MemoryAreaDMWord, uint16(i*10), []uint16{1, 2, 3})
			if err != nil {
				errors <- err
				return
			}

			// Read operation
			_, err = c.ReadWords(MemoryAreaDMWord, uint16(i*10), 3)
			if err != nil {
				errors <- err
			}
		}(i)
	}

	wg.Wait()
	close(errors)

	for err := range errors {
		t.Errorf("Concurrent access error: %v", err)
	}
}

func TestEdgeCases(t *testing.T) {
	c, _, cleanup := setupTest(t)
	defer cleanup()

	t.Run("Maximum Packet Size", func(t *testing.T) {
		largeSize := uint16(MAX_PACKET_SIZE / 2) // Each word is 2 bytes
		_, err := c.ReadWords(MemoryAreaDMWord, 0, largeSize)
		assert.Error(t, err, "Should handle large packet size appropriately")
	})

	t.Run("Zero Length Operations", func(t *testing.T) {
		err := c.WriteWords(MemoryAreaDMWord, 100, []uint16{})
		assert.Error(t, err, "Should handle zero length write appropriately")

		_, err = c.ReadWords(MemoryAreaDMWord, 100, 0)
		assert.Error(t, err, "Should handle zero length read appropriately")
	})
}

// func BenchmarkOperations(b *testing.B) {
// 	c, _, cleanup := setupTest(b)
// 	defer cleanup()

// 	b.Run("WriteWords", func(b *testing.B) {
// 		data := []uint16{1, 2, 3, 4, 5}
// 		b.ResetTimer()
// 		for i := 0; i < b.N; i++ {
// 			err := c.WriteWords(MemoryAreaDMWord, 100, data)
// 			require.NoError(b, err)
// 		}
// 	})

// 	b.Run("ReadWords", func(b *testing.B) {
// 		b.ResetTimer()
// 		for i := 0; i < b.N; i++ {
// 			_, err := c.ReadWords(MemoryAreaDMWord, 100, 5)
// 			require.NoError(b, err)
// 		}
// 	})
// }<|MERGE_RESOLUTION|>--- conflicted
+++ resolved
@@ -9,15 +9,10 @@
 	"github.com/stretchr/testify/require"
 )
 
-<<<<<<< HEAD
+
 func setupTest(t *testing.T) (*Client, *Server, func()) {
 	clientAddr, err := NewAddress("0.0.0.0", 9600, 0, 2, 0)
 	require.NoError(t, err)
-=======
-func TestFinsClient(t *testing.T) {
-	clientAddr := NewAddress("0.0.0.0", 9600, 0, 2, 0)
-	plcAddr := NewAddress("0.0.0.0", 9601, 0, 10, 0)
->>>>>>> 0734ea44
 
 	plcAddr, err := NewAddress("0.0.0.0", 9601, 0, 10, 0)
 	require.NoError(t, err)
@@ -28,33 +23,10 @@
 	c, err := NewClient(clientAddr, plcAddr)
 	require.NoError(t, err)
 
-<<<<<<< HEAD
 	cleanup := func() {
 		c.Close()
 		s.Close()
 	}
-=======
-	// ------------- Test Bytes
-	err = c.WriteBytes(MemoryAreaDMWord, 10, []byte{0x00, 0x00, 0xC1, 0xA0})
-	assert.Nil(t, err)
-
-	b, err := c.ReadBytes(MemoryAreaDMWord, 10, 2)
-	assert.Nil(t, err)
-	assert.Equal(t, []byte{0x00, 0x00, 0xC1, 0xA0}, b)
-
-	buf := make([]byte, 8, 8)
-	binary.LittleEndian.PutUint64(buf[:], math.Float64bits(-20))
-	err = c.WriteBytes(MemoryAreaDMWord, 10, buf)
-	assert.Nil(t, err)
-
-	b, err = c.ReadBytes(MemoryAreaDMWord, 10, 4)
-	assert.Nil(t, err)
-	assert.Equal(t, []byte{0x0, 0x0, 0x0, 0x0, 0x0, 0x0, 0x34, 0xc0}, b)
-
-	// ------------- Test Bits
-	err = c.WriteBits(MemoryAreaDMBit, 10, 2, []bool{true, false, true})
-	assert.Nil(t, err)
->>>>>>> 0734ea44
 
 	return c, s, cleanup
 }
